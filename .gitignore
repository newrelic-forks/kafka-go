# Compiled Object files, Static and Dynamic libs (Shared Objects)
*.o
*.a
*.so

# Folders
_obj
_test

# Architecture specific extensions/prefixes
*.[568vq]
[568vq].out

*.cgo1.go
*.cgo2.c
_cgo_defun.c
_cgo_gotypes.go
_cgo_export.*

_testmain.go

*.exe
*.test
*.prof
/kafkacli

# Emacs
*~

# VIM
*.swp
<<<<<<< HEAD

=======
*.swo
>>>>>>> fd27c277
# Goland
.idea

# govendor
/vendor/*/<|MERGE_RESOLUTION|>--- conflicted
+++ resolved
@@ -29,11 +29,7 @@
 
 # VIM
 *.swp
-<<<<<<< HEAD
-
-=======
 *.swo
->>>>>>> fd27c277
 # Goland
 .idea
 
