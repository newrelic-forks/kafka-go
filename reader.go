package kafka

import (
	"bufio"
	"bytes"
	"context"
	"errors"
	"fmt"
	"io"
	"log"
	"math"
	"sort"
	"strconv"
	"sync"
	"sync/atomic"
	"time"
)

const (
	LastOffset  int64 = -1 // The most recent offset available for a partition.
	FirstOffset       = -2 // The least recent offset available for a partition.
)

const (
	// defaultCommitRetries holds the number commit attempts to make
	// before giving up
	defaultCommitRetries = 3
)

var (
	errOnlyAvailableWithGroup = errors.New("unavailable when GroupID is not set")
	errNotAvailableWithGroup  = errors.New("unavailable when GroupID is set")
)

const (
	// defaultProtocolType holds the default protocol type documented in the
	// kafka protocol
	//
	// See https://cwiki.apache.org/confluence/display/KAFKA/A+Guide+To+The+Kafka+Protocol#AGuideToTheKafkaProtocol-GroupMembershipAPI
	defaultProtocolType = "consumer"

	// defaultHeartbeatInterval contains the default time between heartbeats.  If
	// the coordinator does not receive a heartbeat within the session timeout interval,
	// the consumer will be considered dead and the coordinator will rebalance the
	// group.
	//
	// As a rule, the heartbeat interval should be no greater than 1/3 the session timeout
	defaultHeartbeatInterval = 3 * time.Second

	// defaultSessionTimeout contains the default interval the coordinator will wait
	// for a heartbeat before marking a consumer as dead
	defaultSessionTimeout = 30 * time.Second

	// defaultRebalanceTimeout contains the amount of time the coordinator will wait
	// for consumers to issue a join group once a rebalance has been requested
	defaultRebalanceTimeout = 30 * time.Second

	// defaultRetentionTime holds the length of time a the consumer group will be
	// saved by kafka
	defaultRetentionTime = time.Hour * 24

	// defaultPartitionWatchTime contains the amount of time the kafka-go will wait to
	// query the brokers looking for partition changes.
	defaultPartitionWatchTime = 5 * time.Second
)

// Reader provides a high-level API for consuming messages from kafka.
//
// A Reader automatically manages reconnections to a kafka server, and
// blocking methods have context support for asynchronous cancellations.
type Reader struct {
	// immutable fields of the reader
	config ReaderConfig

	// communication channels between the parent reader and its subreaders
	msgs chan readerMessage

	// mutable fields of the reader (synchronized on the mutex)
	mutex        sync.Mutex
	join         sync.WaitGroup
	cancel       context.CancelFunc
	stop         context.CancelFunc
	done         chan struct{}
	commits      chan commitRequest
	version      int64 // version holds the generation of the spawned readers
	offset       int64
	lag          int64
	closed       bool
	address      string // address of group coordinator
	generationID int32  // generationID of group
	memberID     string // memberID of group

	// offsetStash should only be managed by the commitLoopInterval.  We store
	// it here so that it survives rebalances
	offsetStash offsetStash

	// reader stats are all made of atomic values, no need for synchronization.
	once  uint32
	stctx context.Context
	// reader stats are all made of atomic values, no need for synchronization.
	// Use a pointer to ensure 64-bit alignment of the values.
	stats *readerStats
}

// useConsumerGroup indicates whether the Reader is part of a consumer group.
func (r *Reader) useConsumerGroup() bool { return r.config.GroupID != "" }

// useSyncCommits indicates whether the Reader is configured to perform sync or
// async commits.
func (r *Reader) useSyncCommits() bool { return r.config.CommitInterval == 0 }

// membership returns the group generationID and memberID of the reader.
//
// Only used when config.GroupID != ""
func (r *Reader) membership() (generationID int32, memberID string) {
	r.mutex.Lock()
	generationID = r.generationID
	memberID = r.memberID
	r.mutex.Unlock()
	return
}

// lookupCoordinator scans the brokers and looks up the address of the
// coordinator for the group.
//
// Only used when config.GroupID != ""
func (r *Reader) lookupCoordinator() (string, error) {
	conn, err := r.connect()
	if err != nil {
		return "", fmt.Errorf("unable to coordinator to any connect for group, %v: %v\n", r.config.GroupID, err)
	}
	defer conn.Close()

	out, err := conn.findCoordinator(findCoordinatorRequestV0{
		CoordinatorKey: r.config.GroupID,
	})
	if err != nil {
		return "", fmt.Errorf("unable to find coordinator for group, %v: %v", r.config.GroupID, err)
	}

	address := fmt.Sprintf("%v:%v", out.Coordinator.Host, out.Coordinator.Port)
	return address, nil
}

// refreshCoordinator updates the value of r.address
func (r *Reader) refreshCoordinator() (err error) {
	const (
		backoffDelayMin = 100 * time.Millisecond
		backoffDelayMax = 1 * time.Second
	)

	for attempt := 0; true; attempt++ {
		if attempt != 0 {
			if !sleep(r.stctx, backoff(attempt, backoffDelayMin, backoffDelayMax)) {
				return r.stctx.Err()
			}
		}

		address, err := r.lookupCoordinator()
		if err != nil {
			continue
		}

		r.mutex.Lock()
		oldAddress := r.address
		r.address = address
		r.mutex.Unlock()

		if address != oldAddress {
			r.withLogger(func(l *log.Logger) {
				l.Printf("coordinator for group, %v, set to %v\n", r.config.GroupID, address)
			})
		}

		break
	}

	return nil
}

// makejoinGroupRequestV1 handles the logic of constructing a joinGroup
// request
func (r *Reader) makejoinGroupRequestV1() (joinGroupRequestV1, error) {
	_, memberID := r.membership()

	request := joinGroupRequestV1{
		GroupID:          r.config.GroupID,
		MemberID:         memberID,
		SessionTimeout:   int32(r.config.SessionTimeout / time.Millisecond),
		RebalanceTimeout: int32(r.config.RebalanceTimeout / time.Millisecond),
		ProtocolType:     defaultProtocolType,
	}

	for _, balancer := range r.config.GroupBalancers {
		userData, err := balancer.UserData()
		if err != nil {
			return joinGroupRequestV1{}, fmt.Errorf("unable to construct protocol metadata for member, %v: %v\n", balancer.ProtocolName(), err)
		}
		request.GroupProtocols = append(request.GroupProtocols, joinGroupRequestGroupProtocolV1{
			ProtocolName: balancer.ProtocolName(),
			ProtocolMetadata: groupMetadata{
				Version:  1,
				Topics:   []string{r.config.Topic},
				UserData: userData,
			}.bytes(),
		})
	}

	return request, nil
}

// makeMemberProtocolMetadata maps encoded member metadata ([]byte) into []GroupMember
func (r *Reader) makeMemberProtocolMetadata(in []joinGroupResponseMemberV1) ([]GroupMember, error) {
	members := make([]GroupMember, 0, len(in))
	for _, item := range in {
		metadata := groupMetadata{}
		reader := bufio.NewReader(bytes.NewReader(item.MemberMetadata))
		if remain, err := (&metadata).readFrom(reader, len(item.MemberMetadata)); err != nil || remain != 0 {
			return nil, fmt.Errorf("unable to read metadata for member, %v: %v\n", item.MemberID, err)
		}

		members = append(members, GroupMember{
			ID:       item.MemberID,
			Topics:   metadata.Topics,
			UserData: metadata.UserData,
		})
	}
	return members, nil
}

// partitionReader is an internal interface used to simplify unit testing
type partitionReader interface {
	// ReadPartitions mirrors Conn.ReadPartitions
	ReadPartitions(topics ...string) (partitions []Partition, err error)
}

// assignTopicPartitions uses the selected GroupBalancer to assign members to
// their various partitions
func (r *Reader) assignTopicPartitions(conn partitionReader, group joinGroupResponseV1) (GroupMemberAssignments, error) {
	r.withLogger(func(l *log.Logger) {
		l.Println("selected as leader for group,", r.config.GroupID)
	})

	balancer, ok := findGroupBalancer(group.GroupProtocol, r.config.GroupBalancers)
	if !ok {
		return nil, fmt.Errorf("unable to find selected balancer, %v, for group, %v", group.GroupProtocol, r.config.GroupID)
	}

	members, err := r.makeMemberProtocolMetadata(group.Members)
	if err != nil {
		return nil, fmt.Errorf("unable to construct MemberProtocolMetadata: %v", err)
	}

	topics := extractTopics(members)
	partitions, err := conn.ReadPartitions(topics...)
	if err != nil {
		return nil, fmt.Errorf("unable to read partitions: %v", err)
	}

	r.withLogger(func(l *log.Logger) {
		l.Printf("using '%v' balancer to assign group, %v\n", group.GroupProtocol, r.config.GroupID)
		for _, member := range members {
			l.Printf("found member: %v/%#v", member.ID, member.UserData)
		}
		for _, partition := range partitions {
			l.Printf("found topic/partition: %v/%v", partition.Topic, partition.ID)
		}
	})

	return balancer.AssignGroups(members, partitions), nil
}

func (r *Reader) leaveGroup(conn *Conn) error {
	_, memberID := r.membership()
	_, err := conn.leaveGroup(leaveGroupRequestV0{
		GroupID:  r.config.GroupID,
		MemberID: memberID,
	})
	if err != nil {
		return fmt.Errorf("leave group failed for group, %v, and member, %v: %v", r.config.GroupID, memberID, err)
	}

	return nil
}

// joinGroup attempts to join the reader to the consumer group.
// Returns GroupMemberAssignments is this Reader was selected as
// the leader.  Otherwise, GroupMemberAssignments will be nil.
//
// Possible kafka error codes returned:
//  * GroupLoadInProgress:
//  * GroupCoordinatorNotAvailable:
//  * NotCoordinatorForGroup:
//  * InconsistentGroupProtocol:
//  * InvalidSessionTimeout:
//  * GroupAuthorizationFailed:
func (r *Reader) joinGroup(conn *Conn) (GroupMemberAssignments, error) {
	request, err := r.makejoinGroupRequestV1()
	if err != nil {
		return nil, err
	}

	response, err := conn.joinGroup(request)
	if err != nil {
		switch err {
		case UnknownMemberId:
			r.mutex.Lock()
			r.memberID = ""
			r.mutex.Unlock()
			return nil, fmt.Errorf("joinGroup failed: %v", err)

		default:
			return nil, fmt.Errorf("joinGroup failed: %v", err)
		}
	}

	// Extract our membership and generationID from the response
	r.mutex.Lock()
	oldGenerationID := r.generationID
	oldMemberID := r.memberID
	r.generationID = response.GenerationID
	r.memberID = response.MemberID
	r.mutex.Unlock()

	if oldGenerationID != response.GenerationID || oldMemberID != response.MemberID {
		r.withLogger(func(l *log.Logger) {
			l.Printf("response membership changed.  generationID: %v => %v, memberID: '%v' => '%v'\n",
				oldGenerationID,
				response.GenerationID,
				oldMemberID,
				response.MemberID,
			)
		})
	}

	var assignments GroupMemberAssignments
	if iAmLeader := response.MemberID == response.LeaderID; iAmLeader {
		v, err := r.assignTopicPartitions(conn, response)
		if err != nil {
			_ = r.leaveGroup(conn)
			return nil, err
		}
		assignments = v

		r.withLogger(func(l *log.Logger) {
			for memberID, assignment := range assignments {
				for topic, partitions := range assignment {
					l.Printf("assigned member/topic/partitions %v/%v/%v\n", memberID, topic, partitions)
				}
			}
		})
	}

	r.withLogger(func(l *log.Logger) {
		l.Printf("joinGroup succeeded for response, %v.  generationID=%v, memberID=%v\n", r.config.GroupID, response.GenerationID, response.MemberID)
	})

	return assignments, nil
}

func (r *Reader) makeSyncGroupRequestV0(memberAssignments GroupMemberAssignments) syncGroupRequestV0 {
	generationID, memberID := r.membership()
	request := syncGroupRequestV0{
		GroupID:      r.config.GroupID,
		GenerationID: generationID,
		MemberID:     memberID,
	}

	if memberAssignments != nil {
		request.GroupAssignments = make([]syncGroupRequestGroupAssignmentV0, 0, 1)

		for memberID, topics := range memberAssignments {
			topics32 := make(map[string][]int32)
			for topic, partitions := range topics {
				partitions32 := make([]int32, len(partitions))
				for i := range partitions {
					partitions32[i] = int32(partitions[i])
				}
				topics32[topic] = partitions32
			}
			request.GroupAssignments = append(request.GroupAssignments, syncGroupRequestGroupAssignmentV0{
				MemberID: memberID,
				MemberAssignments: groupAssignment{
					Version: 1,
					Topics:  topics32,
				}.bytes(),
			})
		}

		r.withErrorLogger(func(logger *log.Logger) {
			logger.Printf("Syncing %d assignments for generation %d as member %s", len(request.GroupAssignments), generationID, memberID)
		})
	}

	return request
}

// syncGroup completes the consumer group handshake by accepting the
// memberAssignments (if this Reader is the leader) and returning this
// Readers subscriptions topic => partitions
//
// Possible kafka error codes returned:
//  * GroupCoordinatorNotAvailable:
//  * NotCoordinatorForGroup:
//  * IllegalGeneration:
//  * RebalanceInProgress:
//  * GroupAuthorizationFailed:
func (r *Reader) syncGroup(conn *Conn, memberAssignments GroupMemberAssignments) (map[string][]int32, error) {
	request := r.makeSyncGroupRequestV0(memberAssignments)
	response, err := conn.syncGroups(request)
	if err != nil {
		switch err {
		case RebalanceInProgress:
			// don't leave the group
			return nil, fmt.Errorf("syncGroup failed: %v", err)

		case UnknownMemberId:
			r.mutex.Lock()
			r.memberID = ""
			r.mutex.Unlock()
			_ = r.leaveGroup(conn)
			return nil, fmt.Errorf("syncGroup failed: %v", err)

		default:
			_ = r.leaveGroup(conn)
			return nil, fmt.Errorf("syncGroup failed: %v", err)
		}
	}

	assignments := groupAssignment{}
	reader := bufio.NewReader(bytes.NewReader(response.MemberAssignments))
	if _, err := (&assignments).readFrom(reader, len(response.MemberAssignments)); err != nil {
		_ = r.leaveGroup(conn)
		return nil, fmt.Errorf("unable to read SyncGroup response for group, %v: %v\n", r.config.GroupID, err)
	}

	if len(assignments.Topics) == 0 {
		generation, memberID := r.membership()
		return nil, fmt.Errorf("received empty assignments for group, %v as member %s for generation %d", r.config.GroupID, memberID, generation)
	}

	r.withLogger(func(l *log.Logger) {
		l.Printf("sync group finished for group, %v\n", r.config.GroupID)
	})

	return assignments.Topics, nil
}

func (r *Reader) rebalance(conn *Conn) (map[string][]int32, error) {
	r.withLogger(func(l *log.Logger) {
		l.Printf("rebalancing consumer group, %v", r.config.GroupID)
	})

	members, err := r.joinGroup(conn)
	if err != nil {
		return nil, err
	}

	assignments, err := r.syncGroup(conn, members)
	if err != nil {
		return nil, err
	}

	return assignments, nil
}

func (r *Reader) unsubscribe() error {
	r.cancel()
	r.join.Wait()
	return nil
}

func (r *Reader) fetchOffsets(conn *Conn, subs map[string][]int32) (map[int]int64, error) {
	partitions := subs[r.config.Topic]
	offsets, err := conn.offsetFetch(offsetFetchRequestV1{
		GroupID: r.config.GroupID,
		Topics: []offsetFetchRequestV1Topic{
			{
				Topic:      r.config.Topic,
				Partitions: partitions,
			},
		},
	})
	if err != nil {
		return nil, err
	}

	offsetsByPartition := map[int]int64{}
	for _, pr := range offsets.Responses[0].PartitionResponses {
		for _, partition := range partitions {
			if partition == pr.Partition {
				offset := pr.Offset
				if offset < 0 {
					// No offset stored
					offset = FirstOffset
				}
				offsetsByPartition[int(partition)] = offset
			}
		}
	}

	return offsetsByPartition, nil
}

func (r *Reader) subscribe(conn *Conn, subs map[string][]int32) error {
	if len(subs[r.config.Topic]) == 0 {
		return nil
	}

	offsetsByPartition, err := r.fetchOffsets(conn, subs)
	if err != nil {
		return err
	}

	r.mutex.Lock()
	r.start(offsetsByPartition)
	r.mutex.Unlock()

	r.withLogger(func(l *log.Logger) {
		l.Printf("subscribed to partitions: %+v", offsetsByPartition)
	})

	return nil
}

// connect returns a connection to ANY broker
func (r *Reader) connect() (conn *Conn, err error) {
	for _, broker := range r.config.Brokers {
		if conn, err = r.config.Dialer.Dial("tcp", broker); err == nil {
			return
		}
	}
	return // err will be non-nil
}

// coordinator returns a connection to the coordinator for this group
func (r *Reader) coordinator() (*Conn, error) {
	r.mutex.Lock()
	address := r.address
	r.mutex.Unlock()

	conn, err := r.config.Dialer.DialContext(r.stctx, "tcp", address)
	if err != nil {
		return nil, fmt.Errorf("unable to connect to coordinator, %v", address)
	}

	return conn, nil
}

func (r *Reader) waitThrottleTime(throttleTimeMS int32) {
	if throttleTimeMS == 0 {
		return
	}

	t := time.NewTimer(time.Duration(throttleTimeMS) * time.Millisecond)
	defer t.Stop()

	select {
	case <-r.stctx.Done():
		return
	case <-t.C:
	}
}

// heartbeat sends heartbeat to coordinator at the interval defined by
// ReaderConfig.HeartbeatInterval
func (r *Reader) heartbeat(conn *Conn) error {
	generationID, memberID := r.membership()
	if generationID == 0 && memberID == "" {
		return nil
	}

	_, err := conn.heartbeat(heartbeatRequestV0{
		GroupID:      r.config.GroupID,
		GenerationID: generationID,
		MemberID:     memberID,
	})
	if err != nil {
		return fmt.Errorf("heartbeat failed: %v", err)
	}

	return nil
}

func (r *Reader) heartbeatLoop(conn *Conn) func(stop <-chan struct{}) {
	return func(stop <-chan struct{}) {
		r.withLogger(func(l *log.Logger) {
			l.Printf("started heartbeat for group, %v [%v]", r.config.GroupID, r.config.HeartbeatInterval)
		})
		defer r.withLogger(func(l *log.Logger) {
			l.Println("stopped heartbeat for group,", r.config.GroupID)
		})

		ticker := time.NewTicker(r.config.HeartbeatInterval)
		defer ticker.Stop()

		for {
			select {
			case <-ticker.C:
				if err := r.heartbeat(conn); err != nil {
					return
				}

			case <-stop:
				return
			}
		}
	}
}

type offsetCommitter interface {
	offsetCommit(request offsetCommitRequestV2) (offsetCommitResponseV2, error)
}

func (r *Reader) commitOffsets(conn offsetCommitter, offsetStash offsetStash) error {
	if len(offsetStash) == 0 {
		return nil
	}

	generationID, memberID := r.membership()
	request := offsetCommitRequestV2{
		GroupID:       r.config.GroupID,
		GenerationID:  generationID,
		MemberID:      memberID,
		RetentionTime: int64(r.config.RetentionTime / time.Millisecond),
	}

	for topic, partitions := range offsetStash {
		t := offsetCommitRequestV2Topic{Topic: topic}
		for partition, offset := range partitions {
			t.Partitions = append(t.Partitions, offsetCommitRequestV2Partition{
				Partition: int32(partition),
				Offset:    offset,
			})
		}
		request.Topics = append(request.Topics, t)
	}

	if _, err := conn.offsetCommit(request); err != nil {
		return fmt.Errorf("unable to commit offsets for group, %v: %v", r.config.GroupID, err)
	}

	r.withLogger(func(l *log.Logger) {
		l.Printf("committed offsets: %v", offsetStash)
	})

	return nil
}

// commitOffsetsWithRetry attempts to commit the specified offsets and retries
// up to the specified number of times
func (r *Reader) commitOffsetsWithRetry(conn offsetCommitter, offsetStash offsetStash, retries int) (err error) {
	const (
		backoffDelayMin = 100 * time.Millisecond
		backoffDelayMax = 5 * time.Second
	)

	for attempt := 0; attempt < retries; attempt++ {
		if attempt != 0 {
			if !sleep(r.stctx, backoff(attempt, backoffDelayMin, backoffDelayMax)) {
				return
			}
		}

		if err = r.commitOffsets(conn, offsetStash); err == nil {
			return
		}
	}

	return // err will not be nil
}

// offsetStash holds offsets by topic => partition => offset
type offsetStash map[string]map[int]int64

// merge updates the offsetStash with the offsets from the provided messages
func (o offsetStash) merge(commits []commit) {
	for _, c := range commits {
		offsetsByPartition, ok := o[c.topic]
		if !ok {
			offsetsByPartition = map[int]int64{}
			o[c.topic] = offsetsByPartition
		}

		if offset, ok := offsetsByPartition[c.partition]; !ok || c.offset > offset {
			offsetsByPartition[c.partition] = c.offset
		}
	}
}

// reset clears the contents of the offsetStash
func (o offsetStash) reset() {
	for key := range o {
		delete(o, key)
	}
}

// commitLoopImmediate handles each commit synchronously
func (r *Reader) commitLoopImmediate(conn offsetCommitter, stop <-chan struct{}) {
	offsetsByTopicAndPartition := offsetStash{}

	for {
		select {
		case <-stop:
			return

		case req := <-r.commits:
			offsetsByTopicAndPartition.merge(req.commits)
			req.errch <- r.commitOffsetsWithRetry(conn, offsetsByTopicAndPartition, defaultCommitRetries)
			offsetsByTopicAndPartition.reset()
		}
	}
}

// commitLoopInterval handles each commit asynchronously with a period defined
// by ReaderConfig.CommitInterval
func (r *Reader) commitLoopInterval(conn offsetCommitter, stop <-chan struct{}) {
	ticker := time.NewTicker(r.config.HeartbeatInterval)
	defer ticker.Stop()

	commit := func() {
		if err := r.commitOffsetsWithRetry(conn, r.offsetStash, defaultCommitRetries); err != nil {
			r.withErrorLogger(func(l *log.Logger) { l.Print(err) })
		} else {
			r.offsetStash.reset()
		}
	}

	for {
		select {
		case <-stop:
			commit()
			return

		case <-ticker.C:
			commit()

		case req := <-r.commits:
			r.offsetStash.merge(req.commits)
		}
	}
}

// commitLoop processes commits off the commit chan
func (r *Reader) commitLoop(conn *Conn) func(stop <-chan struct{}) {
	return func(stop <-chan struct{}) {
		r.withLogger(func(l *log.Logger) {
			l.Println("started commit for group,", r.config.GroupID)
		})
		defer r.withLogger(func(l *log.Logger) {
			l.Println("stopped commit for group,", r.config.GroupID)
		})

		if r.config.CommitInterval == 0 {
			r.commitLoopImmediate(conn, stop)
		} else {
			r.commitLoopInterval(conn, stop)
		}
	}
}

// partitionWatcher queries kafka and watches for partition changes, triggering a rebalance if changes are found.
// Similar to heartbeat it's okay to return on error here as if you are unable to ask a broker for basic metadata
// you're in a bad spot and should rebalance. Commonly you will see an error here if there is a problem with
// the connection to the coordinator and a rebalance will establish a new connection to the coordinator.
func (r *Reader) partitionWatcher(conn partitionReader) func(stop <-chan struct{}) {
	return func(stop <-chan struct{}) {
		ticker := time.NewTicker(r.config.PartitionWatchInterval)
		defer ticker.Stop()
		ops, err := conn.ReadPartitions(r.config.Topic)
		if err != nil {
			r.withErrorLogger(func(l *log.Logger) {
				l.Printf("Problem getting partitions during startup, %v\n, Returning and setting up handshake", err)
			})
			return
		}
		oParts := len(ops)
		for {
			select {
			case <-stop:
				return
			case <-ticker.C:
				ops, err := conn.ReadPartitions(r.config.Topic)
				if err != nil {
					r.withErrorLogger(func(l *log.Logger) {
						l.Printf("Problem getting partitions while checking for changes, %v\n", err)
					})
					return
				}
				if len(ops) != oParts {
					r.withErrorLogger(func(l *log.Logger) {
						l.Printf("Partition changes found, reblancing group: %v.", r.config.GroupID)
					})
					return
				}
			}
		}
	}
}

// handshake performs the necessary incantations to join this Reader to the desired
// consumer group.  handshake will be called whenever the group is disrupted
// (member join, member leave, coordinator changed, etc)
func (r *Reader) handshake() error {
	// always clear prior to subscribe
	r.unsubscribe()

	// make sure we have the most up-to-date coordinator.
	if err := r.refreshCoordinator(); err != nil {
		return err
	}

	// establish a connection to the coordinator.  this connection will be
	// shared by all of the consumer group go routines.
	conn, err := r.coordinator()
	if err != nil {
		return err
	}
	defer func() {
		select {
		case <-r.stctx.Done():
			// this reader is closing...leave the consumer group.
			_ = r.leaveGroup(conn)
		default:
			// another consumer has left the group
		}
		_ = conn.Close()
	}()

	// rebalance and fetch assignments
	assignments, err := r.rebalance(conn)
	if err != nil {
		return fmt.Errorf("rebalance failed for consumer group, %v: %v", r.config.GroupID, err)
	}

	rg := &runGroup{}
	rg = rg.WithContext(r.stctx)
	rg.Go(r.heartbeatLoop(conn))
	rg.Go(r.commitLoop(conn))
	if r.config.WatchPartitionChanges {
		rg.Go(r.partitionWatcher(conn))
	}

	// subscribe to assignments
	if err := r.subscribe(conn, assignments); err != nil {
		rg.Stop()
		return fmt.Errorf("subscribe failed for consumer group, %v: %v\n", r.config.GroupID, err)
	}

	rg.Wait()

	return nil
}

// run provides the main consumer group management loop.  Each iteration performs the
// handshake to join the Reader to the consumer group.
func (r *Reader) run() {
	defer close(r.done)

	if !r.useConsumerGroup() {
		return
	}

	r.withLogger(func(l *log.Logger) {
		l.Printf("entering loop for consumer group, %v\n", r.config.GroupID)
	})

	for {
		if err := r.handshake(); err != nil {
			r.withErrorLogger(func(l *log.Logger) {
				l.Println(err)
			})
		}

		select {
		case <-r.stctx.Done():
			return
		default:
		}
	}
}

// ReaderConfig is a configuration object used to create new instances of
// Reader.
type ReaderConfig struct {
	// The list of broker addresses used to connect to the kafka cluster.
	Brokers []string

	// GroupID holds the optional consumer group id.  If GroupID is specified, then
	// Partition should NOT be specified e.g. 0
	GroupID string

	// The topic to read messages from.
	Topic string

	// Partition to read messages from.  Either Partition or GroupID may
	// be assigned, but not both
	Partition int

	// An dialer used to open connections to the kafka server. This field is
	// optional, if nil, the default dialer is used instead.
	Dialer *Dialer

	// The capacity of the internal message queue, defaults to 100 if none is
	// set.
	QueueCapacity int

	// Min and max number of bytes to fetch from kafka in each request.
	MinBytes int
	MaxBytes int

	// Maximum amount of time to wait for new data to come when fetching batches
	// of messages from kafka.
	MaxWait time.Duration

	// ReadLagInterval sets the frequency at which the reader lag is updated.
	// Setting this field to a negative value disables lag reporting.
	ReadLagInterval time.Duration

	// GroupBalancers is the priority-ordered list of client-side consumer group
	// balancing strategies that will be offered to the coordinator.  The first
	// strategy that all group members support will be chosen by the leader.
	//
	// Default: [Range, RoundRobin]
	//
	// Only used when GroupID is set
	GroupBalancers []GroupBalancer

	// HeartbeatInterval sets the optional frequency at which the reader sends the consumer
	// group heartbeat update.
	//
	// Default: 3s
	//
	// Only used when GroupID is set
	HeartbeatInterval time.Duration

	// CommitInterval indicates the interval at which offsets are committed to
	// the broker.  If 0, commits will be handled synchronously.
	//
	// Default: 0
	//
	// Only used when GroupID is set
	CommitInterval time.Duration

	// PartitionWatchInterval indicates how often a reader checks for partition changes.
	// If a reader sees a partition change (such as a partition add) it will rebalance the group
	// picking up new partitions.
	//
	// Default: 5s
	//
	// Only used when GroupID is set and WatchPartitionChanges is set.
	PartitionWatchInterval time.Duration

	// WatchForPartitionChanges is used to inform kafka-go that a consumer group should be
	// polling the brokers and rebalancing if any partition changes happen to the topic.
	WatchPartitionChanges bool

	// SessionTimeout optionally sets the length of time that may pass without a heartbeat
	// before the coordinator considers the consumer dead and initiates a rebalance.
	//
	// Default: 30s
	//
	// Only used when GroupID is set
	SessionTimeout time.Duration

	// RebalanceTimeout optionally sets the length of time the coordinator will wait
	// for members to join as part of a rebalance.  For kafka servers under higher
	// load, it may be useful to set this value higher.
	//
	// Default: 30s
	//
	// Only used when GroupID is set
	RebalanceTimeout time.Duration

	// RetentionTime optionally sets the length of time the consumer group will be saved
	// by the broker
	//
	// Default: 24h
	//
	// Only used when GroupID is set
	RetentionTime time.Duration

	// If not nil, specifies a logger used to report internal changes within the
	// reader.
	Logger *log.Logger

	// ErrorLogger is the logger used to report errors. If nil, the reader falls
	// back to using Logger instead.
	ErrorLogger *log.Logger
}

// ReaderStats is a data structure returned by a call to Reader.Stats that exposes
// details about the behavior of the reader.
type ReaderStats struct {
	Dials      int64 `metric:"kafka.reader.dial.count"      type:"counter"`
	Fetches    int64 `metric:"kafka.reader.fetch.count"     type:"counter"`
	Messages   int64 `metric:"kafka.reader.message.count"   type:"counter"`
	Bytes      int64 `metric:"kafka.reader.message.bytes"   type:"counter"`
	Rebalances int64 `metric:"kafka.reader.rebalance.count" type:"counter"`
	Timeouts   int64 `metric:"kafka.reader.timeout.count"   type:"counter"`
	Errors     int64 `metric:"kafka.reader.error.count"     type:"counter"`

	DialTime   DurationStats `metric:"kafka.reader.dial.seconds"`
	ReadTime   DurationStats `metric:"kafka.reader.read.seconds"`
	WaitTime   DurationStats `metric:"kafka.reader.wait.seconds"`
	FetchSize  SummaryStats  `metric:"kafka.reader.fetch.size"`
	FetchBytes SummaryStats  `metric:"kafka.reader.fetch.bytes"`

	Offset        int64         `metric:"kafka.reader.offset"          type:"gauge"`
	Lag           int64         `metric:"kafka.reader.lag"             type:"gauge"`
	MinBytes      int64         `metric:"kafka.reader.fetch_bytes.min" type:"gauge"`
	MaxBytes      int64         `metric:"kafka.reader.fetch_bytes.max" type:"gauge"`
	MaxWait       time.Duration `metric:"kafka.reader.fetch_wait.max"  type:"gauge"`
	QueueLength   int64         `metric:"kafka.reader.queue.length"    type:"gauge"`
	QueueCapacity int64         `metric:"kafka.reader.queue.capacity"  type:"gauge"`

	ClientID  string `tag:"client_id"`
	Topic     string `tag:"topic"`
	Partition string `tag:"partition"`

	// The original `Fetches` field had a typo where the metric name was called
	// "kafak..." instead of "kafka...", in order to offer time to fix monitors
	// that may be relying on this mistake we are temporarily introducing this
	// field.
	DeprecatedFetchesWithTypo int64 `metric:"kafak.reader.fetch.count" type:"counter"`
}

// readerStats is a struct that contains statistics on a reader.
type readerStats struct {
	dials      counter
	fetches    counter
	messages   counter
	bytes      counter
	rebalances counter
	timeouts   counter
	errors     counter
	dialTime   summary
	readTime   summary
	waitTime   summary
	fetchSize  summary
	fetchBytes summary
	offset     gauge
	lag        gauge
	partition  string
}

// NewReader creates and returns a new Reader configured with config.
// The offset is initialized to FirstOffset.
func NewReader(config ReaderConfig) *Reader {
	if len(config.Brokers) == 0 {
		panic("cannot create a new kafka reader with an empty list of broker addresses")
	}

	if len(config.Topic) == 0 {
		panic("cannot create a new kafka reader with an empty topic")
	}

	if config.Partition < 0 || config.Partition >= math.MaxInt32 {
		panic(fmt.Sprintf("partition number out of bounds: %d", config.Partition))
	}

	if config.MinBytes < 0 {
		panic(fmt.Sprintf("invalid negative minimum batch size (min = %d)", config.MinBytes))
	}

	if config.MaxBytes < 0 {
		panic(fmt.Sprintf("invalid negative maximum batch size (max = %d)", config.MaxBytes))
	}

	if config.GroupID != "" && config.Partition != 0 {
		panic("either Partition or GroupID may be specified, but not both")
	}

	if config.GroupID != "" {
		if len(config.GroupBalancers) == 0 {
			config.GroupBalancers = []GroupBalancer{
				RangeGroupBalancer{},
				RoundRobinGroupBalancer{},
			}
		}

		if config.HeartbeatInterval < 0 || (config.HeartbeatInterval/time.Millisecond) >= math.MaxInt32 {
			panic(fmt.Sprintf("HeartbeatInterval out of bounds: %d", config.HeartbeatInterval))
		}

		if config.SessionTimeout < 0 || (config.SessionTimeout/time.Millisecond) >= math.MaxInt32 {
			panic(fmt.Sprintf("SessionTimeout out of bounds: %d", config.SessionTimeout))
		}

		if config.RebalanceTimeout < 0 || (config.RebalanceTimeout/time.Millisecond) >= math.MaxInt32 {
			panic(fmt.Sprintf("RebalanceTimeout out of bounds: %d", config.RebalanceTimeout))
		}

		if config.RetentionTime < 0 {
			panic(fmt.Sprintf("RetentionTime out of bounds: %d", config.RetentionTime))
		}

		if config.CommitInterval < 0 || (config.CommitInterval/time.Millisecond) >= math.MaxInt32 {
			panic(fmt.Sprintf("CommitInterval out of bounds: %d", config.CommitInterval))
		}

		if config.PartitionWatchInterval < 0 || (config.PartitionWatchInterval/time.Millisecond) >= math.MaxInt32 {
			panic(fmt.Sprintf("PartitionWachInterval out of bounds %d", config.PartitionWatchInterval))
		}

	}

	if config.Dialer == nil {
		config.Dialer = DefaultDialer
	}

	if config.MaxBytes == 0 {
		config.MaxBytes = 1e6 // 1 MB
	}

	if config.MinBytes == 0 {
		config.MinBytes = config.MaxBytes
	}

	if config.MinBytes > config.MaxBytes {
		panic(fmt.Sprintf("minimum batch size greater than the maximum (min = %d, max = %d)", config.MinBytes, config.MaxBytes))
	}

	if config.MaxWait == 0 {
		config.MaxWait = 10 * time.Second
	}

	if config.ReadLagInterval == 0 {
		config.ReadLagInterval = 1 * time.Minute
	}

	if config.HeartbeatInterval == 0 {
		config.HeartbeatInterval = defaultHeartbeatInterval
	}

	if config.SessionTimeout == 0 {
		config.SessionTimeout = defaultSessionTimeout
	}

	if config.PartitionWatchInterval == 0 {
		config.PartitionWatchInterval = defaultPartitionWatchTime
	}

	if config.RebalanceTimeout == 0 {
		config.RebalanceTimeout = defaultRebalanceTimeout
	}

	if config.RetentionTime == 0 {
		config.RetentionTime = defaultRetentionTime
	}

	if config.QueueCapacity == 0 {
		config.QueueCapacity = 100
	}

	// when configured as a consumer group; stats should report a partition of -1
	readerStatsPartition := config.Partition
	if config.GroupID != "" {
		readerStatsPartition = -1
	}

	// when configured as a consume group, start version as 1 to ensure that only
	// the rebalance function will start readers
	version := int64(0)
	if config.GroupID != "" {
		version = 1
	}

	stctx, stop := context.WithCancel(context.Background())
	r := &Reader{
		config:  config,
		msgs:    make(chan readerMessage, config.QueueCapacity),
		cancel:  func() {},
		done:    make(chan struct{}),
		commits: make(chan commitRequest, config.QueueCapacity),
		stop:    stop,
		offset:  FirstOffset,
		stctx:   stctx,
		stats: &readerStats{
			dialTime:   makeSummary(),
			readTime:   makeSummary(),
			waitTime:   makeSummary(),
			fetchSize:  makeSummary(),
			fetchBytes: makeSummary(),
			// Generate the string representation of the partition number only
			// once when the reader is created.
			partition: strconv.Itoa(readerStatsPartition),
		},
		version:     version,
		offsetStash: offsetStash{},
	}

	go r.run()

	return r
}

// Config returns the reader's configuration.
func (r *Reader) Config() ReaderConfig {
	return r.config
}

// Close closes the stream, preventing the program from reading any more
// messages from it.
func (r *Reader) Close() error {
	atomic.StoreUint32(&r.once, 1)

	r.mutex.Lock()
	closed := r.closed
	r.closed = true
	r.mutex.Unlock()

	r.cancel()
	r.stop()
	r.join.Wait()

	<-r.done

	if !closed {
		close(r.msgs)
	}

	return nil
}

// ReadMessage reads and return the next message from the r. The method call
// blocks until a message becomes available, or an error occurs. The program
// may also specify a context to asynchronously cancel the blocking operation.
//
// The method returns io.EOF to indicate that the reader has been closed.
//
// If consumer groups are used, ReadMessage will automatically commit the
// offset when called.
func (r *Reader) ReadMessage(ctx context.Context) (Message, error) {
	m, err := r.FetchMessage(ctx)
	if err != nil {
		return Message{}, err
	}

	if r.useConsumerGroup() {
		if err := r.CommitMessages(ctx, m); err != nil {
			return Message{}, err
		}
	}

	return m, nil
}

// FetchMessage reads and return the next message from the r. The method call
// blocks until a message becomes available, or an error occurs. The program
// may also specify a context to asynchronously cancel the blocking operation.
//
// The method returns io.EOF to indicate that the reader has been closed.
//
// FetchMessage does not commit offsets automatically when using consumer groups.
// Use CommitMessages to commit the offset.
func (r *Reader) FetchMessage(ctx context.Context) (Message, error) {
	r.activateReadLag()

	for {
		r.mutex.Lock()

		if !r.closed && r.version == 0 {
			r.start(map[int]int64{r.config.Partition: r.offset})
		}

		version := r.version
		r.mutex.Unlock()

		select {
		case <-ctx.Done():
			return Message{}, ctx.Err()

		case m, ok := <-r.msgs:
			if !ok {
				return Message{}, io.EOF
			}

			if m.version >= version {
				r.mutex.Lock()

				switch {
				case m.error != nil:
				case version == r.version:
					r.offset = m.message.Offset + 1
					r.lag = m.watermark - r.offset
				}

				r.mutex.Unlock()

				switch m.error {
				case nil:
				case io.EOF:
					// io.EOF is used as a marker to indicate that the stream
					// has been closed, in case it was received from the inner
					// reader we don't want to confuse the program and replace
					// the error with io.ErrUnexpectedEOF.
					m.error = io.ErrUnexpectedEOF
				}

				return m.message, m.error
			}
		}
	}
}

// CommitMessages commits the list of messages passed as argument. The program
// may pass a context to asynchronously cancel the commit operation when it was
// configured to be blocking.
func (r *Reader) CommitMessages(ctx context.Context, msgs ...Message) error {
	if !r.useConsumerGroup() {
		return errOnlyAvailableWithGroup
	}

	var errch <-chan error
	var sync = r.useSyncCommits()
	var creq = commitRequest{
		commits: makeCommits(msgs...),
	}

	if sync {
		ch := make(chan error, 1)
		errch, creq.errch = ch, ch
	}

	select {
	case r.commits <- creq:
	case <-ctx.Done():
		return ctx.Err()
	case <-r.stctx.Done():
		// This context is used to ensure we don't allow commits after the
		// reader was closed.
		return io.ErrClosedPipe
	}

	if !sync {
		return nil
	}

	select {
	case <-ctx.Done():
		return ctx.Err()
	case err := <-errch:
		return err
	}
}

// ReadLag returns the current lag of the reader by fetching the last offset of
// the topic and partition and computing the difference between that value and
// the offset of the last message returned by ReadMessage.
//
// This method is intended to be used in cases where a program may be unable to
// call ReadMessage to update the value returned by Lag, but still needs to get
// an up to date estimation of how far behind the reader is. For example when
// the consumer is not ready to process the next message.
//
// The function returns a lag of zero when the reader's current offset is
// negative.
func (r *Reader) ReadLag(ctx context.Context) (lag int64, err error) {
	if r.useConsumerGroup() {
		return 0, errNotAvailableWithGroup
	}

	type offsets struct {
		first int64
		last  int64
	}

	offch := make(chan offsets, 1)
	errch := make(chan error, 1)

	go func() {
		var off offsets
		var err error

		for _, broker := range r.config.Brokers {
			var conn *Conn

			if conn, err = r.config.Dialer.DialLeader(ctx, "tcp", broker, r.config.Topic, r.config.Partition); err != nil {
				continue
			}

			deadline, _ := ctx.Deadline()
			conn.SetDeadline(deadline)

			off.first, off.last, err = conn.ReadOffsets()
			conn.Close()

			if err == nil {
				break
			}
		}

		if err != nil {
			errch <- err
		} else {
			offch <- off
		}
	}()

	select {
	case off := <-offch:
		switch cur := r.Offset(); {
		case cur == FirstOffset:
			lag = off.last - off.first

		case cur == LastOffset:
			lag = 0

		default:
			lag = off.last - cur
		}
	case err = <-errch:
	case <-ctx.Done():
		err = ctx.Err()
	}

	return
}

// Offset returns the current absolute offset of the reader, or -1
// if r is backed by a consumer group.
func (r *Reader) Offset() int64 {
	if r.useConsumerGroup() {
		return -1
	}

	r.mutex.Lock()
	offset := r.offset
	r.mutex.Unlock()
	r.withLogger(func(log *log.Logger) {
		log.Printf("looking up offset of kafka reader for partition %d of %s: %d", r.config.Partition, r.config.Topic, offset)
	})
	return offset
}

// Lag returns the lag of the last message returned by ReadMessage, or -1
// if r is backed by a consumer group.
func (r *Reader) Lag() int64 {
	if r.useConsumerGroup() {
		return -1
	}

	r.mutex.Lock()
	lag := r.lag
	r.mutex.Unlock()
	return lag
}

// SetOffset changes the offset from which the next batch of messages will be
// read. The method fails with io.ErrClosedPipe if the reader has already been closed.
//
// From version 0.2.0, FirstOffset and LastOffset can be used to indicate the first
// or last available offset in the partition. Please note while -1 and -2 were accepted
// to indicate the first or last offset in previous versions, the meanings of the numbers
// were swapped in 0.2.0 to match the meanings in other libraries and the Kafka protocol
// specification.
func (r *Reader) SetOffset(offset int64) error {
	if r.useConsumerGroup() {
		return errNotAvailableWithGroup
	}

	var err error
	r.mutex.Lock()

	if r.closed {
		err = io.ErrClosedPipe
	} else if offset != r.offset {
		r.withLogger(func(log *log.Logger) {
			log.Printf("setting the offset of the kafka reader for partition %d of %s from %d to %d",
				r.config.Partition, r.config.Topic, r.offset, offset)
		})
		r.offset = offset

		if r.version != 0 {
			r.start(map[int]int64{r.config.Partition: r.offset})
		}

		r.activateReadLag()
	}

	r.mutex.Unlock()
	return err
}

// Stats returns a snapshot of the reader stats since the last time the method
// was called, or since the reader was created if it is called for the first
// time.
//
// A typical use of this method is to spawn a goroutine that will periodically
// call Stats on a kafka reader and report the metrics to a stats collection
// system.
func (r *Reader) Stats() ReaderStats {
	stats := ReaderStats{
		Dials:         r.stats.dials.snapshot(),
		Fetches:       r.stats.fetches.snapshot(),
		Messages:      r.stats.messages.snapshot(),
		Bytes:         r.stats.bytes.snapshot(),
		Rebalances:    r.stats.rebalances.snapshot(),
		Timeouts:      r.stats.timeouts.snapshot(),
		Errors:        r.stats.errors.snapshot(),
		DialTime:      r.stats.dialTime.snapshotDuration(),
		ReadTime:      r.stats.readTime.snapshotDuration(),
		WaitTime:      r.stats.waitTime.snapshotDuration(),
		FetchSize:     r.stats.fetchSize.snapshot(),
		FetchBytes:    r.stats.fetchBytes.snapshot(),
		Offset:        r.stats.offset.snapshot(),
		Lag:           r.stats.lag.snapshot(),
		MinBytes:      int64(r.config.MinBytes),
		MaxBytes:      int64(r.config.MaxBytes),
		MaxWait:       r.config.MaxWait,
		QueueLength:   int64(len(r.msgs)),
		QueueCapacity: int64(cap(r.msgs)),
		ClientID:      r.config.Dialer.ClientID,
		Topic:         r.config.Topic,
		Partition:     r.stats.partition,
	}
	// TODO: remove when we get rid of the deprecated field.
	stats.DeprecatedFetchesWithTypo = stats.Fetches
	return stats
}

func (r *Reader) withLogger(do func(*log.Logger)) {
	if r.config.Logger != nil {
		do(r.config.Logger)
	}
}

func (r *Reader) withErrorLogger(do func(*log.Logger)) {
	if r.config.ErrorLogger != nil {
		do(r.config.ErrorLogger)
	} else {
		r.withLogger(do)
	}
}

func (r *Reader) activateReadLag() {
	if r.config.ReadLagInterval > 0 && atomic.CompareAndSwapUint32(&r.once, 0, 1) {
		// read lag will only be calculated when not using consumer groups
		// todo discuss how capturing read lag should interact with rebalancing
		if !r.useConsumerGroup() {
			go r.readLag(r.stctx)
		}
	}
}

func (r *Reader) readLag(ctx context.Context) {
	ticker := time.NewTicker(r.config.ReadLagInterval)
	defer ticker.Stop()

	for {
		timeout, cancel := context.WithTimeout(ctx, r.config.ReadLagInterval/2)
		lag, err := r.ReadLag(timeout)
		cancel()

		if err != nil {
			r.stats.errors.observe(1)
			r.withErrorLogger(func(log *log.Logger) {
				log.Printf("kafka reader failed to read lag of partition %d of %s", r.config.Partition, r.config.Topic)
			})
		} else {
			r.stats.lag.observe(lag)
		}

		select {
		case <-ticker.C:
		case <-ctx.Done():
			return
		}
	}
}

func (r *Reader) start(offsetsByPartition map[int]int64) {
	if r.closed {
		// don't start child reader if parent Reader is closed
		return
	}

	ctx, cancel := context.WithCancel(context.Background())

	r.cancel() // always cancel the previous reader
	r.cancel = cancel
	r.version++

	r.join.Add(len(offsetsByPartition))
	for partition, offset := range offsetsByPartition {
		go func(ctx context.Context, partition int, offset int64, join *sync.WaitGroup) {
			defer join.Done()

			(&reader{
				dialer:      r.config.Dialer,
				logger:      r.config.Logger,
				errorLogger: r.config.ErrorLogger,
				brokers:     r.config.Brokers,
				topic:       r.config.Topic,
				partition:   partition,
				minBytes:    r.config.MinBytes,
				maxBytes:    r.config.MaxBytes,
				maxWait:     r.config.MaxWait,
				version:     r.version,
				msgs:        r.msgs,
				stats:       r.stats,
			}).run(ctx, offset)
		}(ctx, partition, offset, &r.join)
	}
}

// A reader reads messages from kafka and produces them on its channels, it's
// used as an way to asynchronously fetch messages while the main program reads
// them using the high level reader API.
type reader struct {
	dialer      *Dialer
	logger      *log.Logger
	errorLogger *log.Logger
	brokers     []string
	topic       string
	partition   int
	minBytes    int
	maxBytes    int
	maxWait     time.Duration
	version     int64
	msgs        chan<- readerMessage
	stats       *readerStats
}

type readerMessage struct {
	version   int64
	message   Message
	watermark int64
	error     error
}

func (r *reader) run(ctx context.Context, offset int64) {
	const backoffDelayMin = 100 * time.Millisecond
	const backoffDelayMax = 1 * time.Second

	// This is the reader's main loop, it only ends if the context is canceled
	// and will keep attempting to reader messages otherwise.
	//
	// Retrying indefinitely has the nice side effect of preventing Read calls
	// on the parent reader to block if connection to the kafka server fails,
	// the reader keeps reporting errors on the error channel which will then
	// be surfaced to the program.
	// If the reader wasn't retrying then the program would block indefinitely
	// on a Read call after reading the first error.
	for attempt := 0; true; attempt++ {
		if attempt != 0 {
			if !sleep(ctx, backoff(attempt, backoffDelayMin, backoffDelayMax)) {
				return
			}
		}

		r.withLogger(func(log *log.Logger) {
			log.Printf("initializing kafka reader for partition %d of %s starting at offset %d", r.partition, r.topic, offset)
		})

		conn, start, err := r.initialize(ctx, offset)
		switch err {
		case nil:
		case OffsetOutOfRange:
			// This would happen if the requested offset is passed the last
			// offset on the partition leader. In that case we're just going
			// to retry later hoping that enough data has been produced.
			r.withErrorLogger(func(log *log.Logger) {
				log.Printf("error initializing the kafka reader for partition %d of %s: %s", r.partition, r.topic, OffsetOutOfRange)
			})
			continue
		default:
			// Wait 4 attempts before reporting the first errors, this helps
			// mitigate situations where the kafka server is temporarily
			// unavailable.
			if attempt >= 3 {
				r.sendError(ctx, err)
			} else {
				r.stats.errors.observe(1)
				r.withErrorLogger(func(log *log.Logger) {
					log.Printf("error initializing the kafka reader for partition %d of %s: %s", r.partition, r.topic, err)
				})
			}
			continue
		}

		// Resetting the attempt counter ensures that if a failure occurs after
		// a successful initialization we don't keep increasing the backoff
		// timeout.
		attempt = 0

		// Now we're sure to have an absolute offset number, may anything happen
		// to the connection we know we'll want to restart from this offset.
		offset = start

		errcount := 0
	readLoop:
		for {
			if !sleep(ctx, backoff(errcount, backoffDelayMin, backoffDelayMax)) {
				conn.Close()
				return
			}

			switch offset, err = r.read(ctx, offset, conn); err {
			case nil:
				errcount = 0
			case UnknownTopicOrPartition:
				r.withErrorLogger(func(log *log.Logger) {
					log.Printf("failed to read from current broker for partition %d of %s at offset %d, topic or parition not found on this broker, %v", r.partition, r.topic, offset, r.brokers)
				})
<<<<<<< HEAD

				conn.Close()

=======

				conn.Close()

>>>>>>> 7b62a344
				// The next call to .initialize will re-establish a connection to the proper
				// topic/partition broker combo.
				r.stats.rebalances.observe(1)
				break readLoop
			case NotLeaderForPartition:
				r.withErrorLogger(func(log *log.Logger) {
					log.Printf("failed to read from current broker for partition %d of %s at offset %d, not the leader", r.partition, r.topic, offset)
				})

				conn.Close()

				// The next call to .initialize will re-establish a connection to the proper
				// partition leader.
				r.stats.rebalances.observe(1)
				break readLoop

			case RequestTimedOut:
				// Timeout on the kafka side, this can be safely retried.
				errcount = 0
				r.withLogger(func(log *log.Logger) {
					log.Printf("no messages received from kafka within the allocated time for partition %d of %s at offset %d", r.partition, r.topic, offset)
				})
				r.stats.timeouts.observe(1)
				continue

			case OffsetOutOfRange:
				first, last, err := r.readOffsets(conn)

				if err != nil {
					r.withErrorLogger(func(log *log.Logger) {
						log.Printf("the kafka reader got an error while attempting to determine whether it was reading before the first offset or after the last offset of partition %d of %s: %s", r.partition, r.topic, err)
					})
					conn.Close()
					break readLoop
				}

				switch {
				case offset < first:
					r.withErrorLogger(func(log *log.Logger) {
						log.Printf("the kafka reader is reading before the first offset for partition %d of %s, skipping from offset %d to %d (%d messages)", r.partition, r.topic, offset, first, first-offset)
					})
					offset, errcount = first, 0
					continue // retry immediately so we don't keep falling behind due to the backoff

				case offset < last:
					errcount = 0
					continue // more messages have already become available, retry immediately

				default:
					// We may be reading past the last offset, will retry later.
					r.withErrorLogger(func(log *log.Logger) {
						log.Printf("the kafka reader is reading passed the last offset for partition %d of %s at offset %d", r.partition, r.topic, offset)
					})
				}

			case context.Canceled:
				// Another reader has taken over, we can safely quit.
				conn.Close()
				return

			default:
				if _, ok := err.(Error); ok {
					r.sendError(ctx, err)
				} else {
					r.withErrorLogger(func(log *log.Logger) {
						log.Printf("the kafka reader got an unknown error reading partition %d of %s at offset %d: %s", r.partition, r.topic, offset, err)
					})
					r.stats.errors.observe(1)
					conn.Close()
					break readLoop
				}
			}

			errcount++
		}
	}
}

func (r *reader) initialize(ctx context.Context, offset int64) (conn *Conn, start int64, err error) {
	for i := 0; i != len(r.brokers) && conn == nil; i++ {
		var broker = r.brokers[i]
		var first, last int64

		t0 := time.Now()
		conn, err = r.dialer.DialLeader(ctx, "tcp", broker, r.topic, r.partition)
		t1 := time.Now()
		r.stats.dials.observe(1)
		r.stats.dialTime.observeDuration(t1.Sub(t0))

		if err != nil {
			continue
		}

		if first, last, err = r.readOffsets(conn); err != nil {
			conn.Close()
			conn = nil
			break
		}

		switch {
		case offset == FirstOffset:
			offset = first

		case offset == LastOffset:
			offset = last

		case offset < first:
			offset = first
		}

		r.withLogger(func(log *log.Logger) {
			log.Printf("the kafka reader for partition %d of %s is seeking to offset %d", r.partition, r.topic, offset)
		})

		if start, err = conn.Seek(offset, SeekAbsolute); err != nil {
			conn.Close()
			conn = nil
			break
		}

		conn.SetDeadline(time.Time{})
	}

	return
}

func (r *reader) read(ctx context.Context, offset int64, conn *Conn) (int64, error) {
	r.stats.fetches.observe(1)
	r.stats.offset.observe(offset)

	t0 := time.Now()
	conn.SetReadDeadline(t0.Add(r.maxWait))

	batch := conn.ReadBatch(r.minBytes, r.maxBytes)
	highWaterMark := batch.HighWaterMark()

	t1 := time.Now()
	r.stats.waitTime.observeDuration(t1.Sub(t0))

	var msg Message
	var err error
	var size int64
	var bytes int64

	const safetyTimeout = 10 * time.Second
	deadline := time.Now().Add(safetyTimeout)
	conn.SetReadDeadline(deadline)

	for {
		if now := time.Now(); deadline.Sub(now) < (safetyTimeout / 2) {
			deadline = now.Add(safetyTimeout)
			conn.SetReadDeadline(deadline)
		}

		if msg, err = batch.ReadMessage(); err != nil {
			err = batch.Close()
			break
		}

		n := int64(len(msg.Key) + len(msg.Value))
		r.stats.messages.observe(1)
		r.stats.bytes.observe(n)

		if err = r.sendMessage(ctx, msg, highWaterMark); err != nil {
			err = batch.Close()
			break
		}

		offset = msg.Offset + 1
		r.stats.offset.observe(offset)
		r.stats.lag.observe(highWaterMark - offset)

		size++
		bytes += n
	}

	conn.SetReadDeadline(time.Time{})

	t2 := time.Now()
	r.stats.readTime.observeDuration(t2.Sub(t1))
	r.stats.fetchSize.observe(size)
	r.stats.fetchBytes.observe(bytes)
	return offset, err
}

func (r *reader) readOffsets(conn *Conn) (first, last int64, err error) {
	conn.SetDeadline(time.Now().Add(10 * time.Second))
	return conn.ReadOffsets()
}

func (r *reader) sendMessage(ctx context.Context, msg Message, watermark int64) error {
	select {
	case r.msgs <- readerMessage{version: r.version, message: msg, watermark: watermark}:
		return nil
	case <-ctx.Done():
		return ctx.Err()
	}
}

func (r *reader) sendError(ctx context.Context, err error) error {
	select {
	case r.msgs <- readerMessage{version: r.version, error: err}:
		return nil
	case <-ctx.Done():
		return ctx.Err()
	}
}

func (r *reader) withLogger(do func(*log.Logger)) {
	if r.logger != nil {
		do(r.logger)
	}
}

func (r *reader) withErrorLogger(do func(*log.Logger)) {
	if r.errorLogger != nil {
		do(r.errorLogger)
	} else {
		r.withLogger(do)
	}
}

// extractTopics returns the unique list of topics represented by the set of
// provided members
func extractTopics(members []GroupMember) []string {
	var visited = map[string]struct{}{}
	var topics []string

	for _, member := range members {
		for _, topic := range member.Topics {
			if _, seen := visited[topic]; seen {
				continue
			}

			topics = append(topics, topic)
			visited[topic] = struct{}{}
		}
	}

	sort.Strings(topics)

	return topics
}<|MERGE_RESOLUTION|>--- conflicted
+++ resolved
@@ -1704,15 +1704,7 @@
 				r.withErrorLogger(func(log *log.Logger) {
 					log.Printf("failed to read from current broker for partition %d of %s at offset %d, topic or parition not found on this broker, %v", r.partition, r.topic, offset, r.brokers)
 				})
-<<<<<<< HEAD
-
 				conn.Close()
-
-=======
-
-				conn.Close()
-
->>>>>>> 7b62a344
 				// The next call to .initialize will re-establish a connection to the proper
 				// topic/partition broker combo.
 				r.stats.rebalances.observe(1)
