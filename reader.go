--- conflicted
+++ resolved
@@ -760,18 +760,9 @@
 }
 
 // partitionWatcher queries kafka and watches for partition changes, triggering a rebalance if changes are found.
-<<<<<<< HEAD
-// Similar to heartbeat it's okay to return on error here as if you are unable to ask a broker for basic metadata
-// you're in a bad spot and should rebalance. Commonly you will see an error here if there is a problem with
-// the connection to the coordinator and a rebalance will establish a new connection to the coordinator.
-func (r *Reader) partitionWatcher(conn partitionReader) func(stop <-chan struct{}) {
-	return func(stop <-chan struct{}) {
-		ticker := time.NewTicker(r.config.PartitionWatchInterval)
-=======
 func (r *Reader) partitionWatcher(conn *Conn) func(stop <-chan struct{}) {
 	return func(stop <-chan struct{}) {
 		ticker := time.NewTicker(defaultPartitionWatchTime)
->>>>>>> ec58ed68
 		defer ticker.Stop()
 		ops, err := conn.ReadPartitions(r.config.Topic)
 		if err != nil {
@@ -780,16 +771,12 @@
 			})
 			return
 		}
-<<<<<<< HEAD
-		oParts := len(ops)
-=======
 		// It's possible that the list of partitions returned are not in any order
 		// so put them into a map to compare.
 		oParts := make(map[int]struct{})
 		for _, p := range ops {
 			oParts[p.ID] = struct{}{}
 		}
->>>>>>> ec58ed68
 		for {
 			select {
 			case <-stop:
@@ -802,18 +789,12 @@
 					})
 					return
 				}
-<<<<<<< HEAD
-				if len(ops) != oParts {
-=======
 				if len(ops) != len(oParts) {
->>>>>>> ec58ed68
 					r.withErrorLogger(func(l *log.Logger) {
 						l.Printf("Partition changes found, reblancing group: %v.", r.config.GroupID)
 					})
 					return
 				}
-<<<<<<< HEAD
-=======
 				for _, p := range ops {
 					if _, ok := oParts[p.ID]; !ok {
 						r.withErrorLogger(func(l *log.Logger) {
@@ -822,7 +803,6 @@
 						return
 					}
 				}
->>>>>>> ec58ed68
 			}
 		}
 	}
@@ -971,19 +951,6 @@
 	//
 	// Only used when GroupID is set
 	CommitInterval time.Duration
-
-	// PartitionWatchInterval indicates how often a reader checks for partition changes.
-	// If a reader sees a partition change (such as a partition add) it will rebalance the group
-	// picking up new partitions.
-	//
-	// Default: 5s
-	//
-	// Only used when GroupID is set and WatchPartitionChanges is set.
-	PartitionWatchInterval time.Duration
-
-	// WatchForPartitionChanges is used to inform kafka-go that a consumer group should be
-	// polling the brokers and rebalancing if any partition changes happen to the topic.
-	WatchPartitionChanges bool
 
 	// SessionTimeout optionally sets the length of time that may pass without a heartbeat
 	// before the coordinator considers the consumer dead and initiates a rebalance.
@@ -1132,11 +1099,6 @@
 		if config.CommitInterval < 0 || (config.CommitInterval/time.Millisecond) >= math.MaxInt32 {
 			panic(fmt.Sprintf("CommitInterval out of bounds: %d", config.CommitInterval))
 		}
-
-		if config.PartitionWatchInterval < 0 || (config.PartitionWatchInterval/time.Millisecond) >= math.MaxInt32 {
-			panic(fmt.Sprintf("PartitionWachInterval out of bounds %d", config.PartitionWatchInterval))
-		}
-
 	}
 
 	if config.Dialer == nil {
@@ -1169,10 +1131,6 @@
 
 	if config.SessionTimeout == 0 {
 		config.SessionTimeout = defaultSessionTimeout
-	}
-
-	if config.PartitionWatchInterval == 0 {
-		config.PartitionWatchInterval = defaultPartitionWatchTime
 	}
 
 	if config.RebalanceTimeout == 0 {
@@ -1738,7 +1696,9 @@
 				r.withErrorLogger(func(log *log.Logger) {
 					log.Printf("failed to read from current broker for partition %d of %s at offset %d, topic or parition not found on this broker, %v", r.partition, r.topic, offset, r.brokers)
 				})
+
 				conn.Close()
+
 				// The next call to .initialize will re-establish a connection to the proper
 				// topic/partition broker combo.
 				r.stats.rebalances.observe(1)
