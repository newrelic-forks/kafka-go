--- conflicted
+++ resolved
@@ -73,8 +73,6 @@
 	// The default is to use a target batch size of 100 messages.
 	BatchSize int
 
-<<<<<<< HEAD
-=======
 	// Controls how many times a writer will attempt to resend records that
 	// have failed with a potentailly transient error. This gets
 	// applied to both async and non. Setting it to 0 will disable
@@ -91,7 +89,6 @@
 	// Defaults to 100ms
 	RetryBackoffInterval time.Duration
 
->>>>>>> fd27c277
 	// Limit the maximum size of a request in bytes before being sent to
 	// a partition.
 	//
@@ -164,18 +161,6 @@
 	BatchSize  SummaryStats  `metric:"kafka.writer.batch.size"`
 	BatchBytes SummaryStats  `metric:"kafka.writer.batch.bytes"`
 
-<<<<<<< HEAD
-	MaxAttempts       int64         `metric:"kafka.writer.attempts.max"       type:"gauge"`
-	MaxBatchSize      int64         `metric:"kafka.writer.batch.max"          type:"gauge"`
-	BatchTimeout      time.Duration `metric:"kafka.writer.batch.timeout"      type:"gauge"`
-	ReadTimeout       time.Duration `metric:"kafka.writer.read.timeout"       type:"gauge"`
-	WriteTimeout      time.Duration `metric:"kafka.writer.write.timeout"      type:"gauge"`
-	RebalanceInterval time.Duration `metric:"kafka.writer.rebalance.interval" type:"gauge"`
-	RequiredAcks      int64         `metric:"kafka.writer.acks.required"      type:"gauge"`
-	Async             bool          `metric:"kafka.writer.async"              type:"gauge"`
-	QueueLength       int64         `metric:"kafka.writer.queue.length"       type:"gauge"`
-	QueueCapacity     int64         `metric:"kafka.writer.queue.capacity"     type:"gauge"`
-=======
 	MaxAttempts          int64         `metric:"kafka.writer.attempts.max"       		type:"gauge"`
 	MaxRetries           int64         `metric:"kafka.writer.retries.max"        		type:"gauge"`
 	RetryBackoffInterval time.Duration `metric:"kafka.writer.retrybackoff.interval"    	type:"gauge"`
@@ -188,7 +173,6 @@
 	Async                bool          `metric:"kafka.writer.async"             	 	type:"gauge"`
 	QueueLength          int64         `metric:"kafka.writer.queue.length"      	 	type:"gauge"`
 	QueueCapacity        int64         `metric:"kafka.writer.queue.capacity"     		type:"gauge"`
->>>>>>> fd27c277
 
 	ClientID string `tag:"client_id"`
 	Topic    string `tag:"topic"`
@@ -410,32 +394,6 @@
 // system.
 func (w *Writer) Stats() WriterStats {
 	return WriterStats{
-<<<<<<< HEAD
-		Dials:             w.stats.dials.snapshot(),
-		Writes:            w.stats.writes.snapshot(),
-		Messages:          w.stats.messages.snapshot(),
-		Bytes:             w.stats.bytes.snapshot(),
-		Rebalances:        w.stats.rebalances.snapshot(),
-		Errors:            w.stats.errors.snapshot(),
-		DialTime:          w.stats.dialTime.snapshotDuration(),
-		WriteTime:         w.stats.writeTime.snapshotDuration(),
-		WaitTime:          w.stats.waitTime.snapshotDuration(),
-		Retries:           w.stats.retries.snapshot(),
-		BatchSize:         w.stats.batchSize.snapshot(),
-		BatchBytes:        w.stats.batchSizeBytes.snapshot(),
-		MaxAttempts:       int64(w.config.MaxAttempts),
-		MaxBatchSize:      int64(w.config.BatchSize),
-		BatchTimeout:      w.config.BatchTimeout,
-		ReadTimeout:       w.config.ReadTimeout,
-		WriteTimeout:      w.config.WriteTimeout,
-		RebalanceInterval: w.config.RebalanceInterval,
-		RequiredAcks:      int64(w.config.RequiredAcks),
-		Async:             w.config.Async,
-		QueueLength:       int64(len(w.msgs)),
-		QueueCapacity:     int64(cap(w.msgs)),
-		ClientID:          w.config.Dialer.ClientID,
-		Topic:             w.config.Topic,
-=======
 		Dials:                w.stats.dials.snapshot(),
 		Writes:               w.stats.writes.snapshot(),
 		Messages:             w.stats.messages.snapshot(),
@@ -462,7 +420,6 @@
 		QueueCapacity:        int64(cap(w.msgs)),
 		ClientID:             w.config.Dialer.ClientID,
 		Topic:                w.config.Topic,
->>>>>>> fd27c277
 	}
 }
 
@@ -596,23 +553,6 @@
 }
 
 type writer struct {
-<<<<<<< HEAD
-	brokers         []string
-	topic           string
-	partition       int
-	requiredAcks    int
-	batchSize       int
-	maxMessageBytes int
-	batchTimeout    time.Duration
-	writeTimeout    time.Duration
-	dialer          *Dialer
-	msgs            chan writerMessage
-	join            sync.WaitGroup
-	stats           *writerStats
-	codec           CompressionCodec
-	logger          *log.Logger
-	errorLogger     *log.Logger
-=======
 	brokers              []string
 	topic                string
 	partition            int
@@ -630,27 +570,10 @@
 	codec                CompressionCodec
 	logger               *log.Logger
 	errorLogger          *log.Logger
->>>>>>> fd27c277
 }
 
 func newWriter(partition int, config WriterConfig, stats *writerStats) *writer {
 	w := &writer{
-<<<<<<< HEAD
-		brokers:         config.Brokers,
-		topic:           config.Topic,
-		partition:       partition,
-		requiredAcks:    config.RequiredAcks,
-		batchSize:       config.BatchSize,
-		maxMessageBytes: config.BatchBytes,
-		batchTimeout:    config.BatchTimeout,
-		writeTimeout:    config.WriteTimeout,
-		dialer:          config.Dialer,
-		msgs:            make(chan writerMessage, config.QueueCapacity),
-		stats:           stats,
-		codec:           config.CompressionCodec,
-		logger:          config.Logger,
-		errorLogger:     config.ErrorLogger,
-=======
 		brokers:              config.Brokers,
 		topic:                config.Topic,
 		partition:            partition,
@@ -667,7 +590,6 @@
 		codec:                config.CompressionCodec,
 		logger:               config.Logger,
 		errorLogger:          config.ErrorLogger,
->>>>>>> fd27c277
 	}
 	w.join.Add(1)
 	go w.run()
@@ -710,10 +632,6 @@
 	var batch = make([]Message, 0, w.batchSize)
 	var resch = make([](chan<- error), 0, w.batchSize)
 	var lastMsg writerMessage
-<<<<<<< HEAD
-=======
-	var lastFlushAt = time.Now()
->>>>>>> fd27c277
 	var batchSizeBytes int
 
 	defer func() {
@@ -731,13 +649,10 @@
 			resch = append(resch, lastMsg.res)
 			batchSizeBytes += int(lastMsg.msg.message().size())
 			lastMsg = writerMessage{}
-<<<<<<< HEAD
 			if !batchTimerRunning {
 				batchTimer.Reset(w.batchTimeout)
 				batchTimerRunning = true
 			}
-=======
->>>>>>> fd27c277
 		}
 		select {
 		case wm, ok := <-w.msgs:
@@ -755,13 +670,10 @@
 				resch = append(resch, wm.res)
 				batchSizeBytes += int(wm.msg.message().size())
 				mustFlush = len(batch) >= w.batchSize || batchSizeBytes >= w.maxMessageBytes
-<<<<<<< HEAD
 			}
 			if !batchTimerRunning {
 				batchTimer.Reset(w.batchTimeout)
 				batchTimerRunning = true
-=======
->>>>>>> fd27c277
 			}
 
 		case <-batchTimer.C:
@@ -770,7 +682,6 @@
 		}
 
 		if mustFlush {
-<<<<<<< HEAD
 			w.stats.batchSizeBytes.observe(int64(batchSizeBytes))
 			if batchTimerRunning {
 				if stopped := batchTimer.Stop(); !stopped {
@@ -778,11 +689,6 @@
 				}
 				batchTimerRunning = false
 			}
-=======
-			lastFlushAt = time.Now()
-			w.stats.batchSizeBytes.observe(int64(batchSizeBytes))
-
->>>>>>> fd27c277
 			if len(batch) == 0 {
 				continue
 			}
@@ -836,11 +742,6 @@
 	}
 
 	t0 := time.Now()
-<<<<<<< HEAD
-	conn.SetWriteDeadline(time.Now().Add(w.writeTimeout))
-	if _, err = conn.WriteCompressedMessages(w.codec, batch...); err != nil {
-		w.stats.errors.observe(1)
-=======
 	attempts := 0
 	for {
 		w.stats.writes.observe(1)
@@ -879,7 +780,6 @@
 	}
 
 	if err != nil {
->>>>>>> fd27c277
 		w.withErrorLogger(func(logger *log.Logger) {
 			logger.Print(err)
 		})
